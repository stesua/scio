--- conflicted
+++ resolved
@@ -219,15 +219,9 @@
                 public void processElement(ProcessContext c) {
                   URI uri = c.element().getKey();
                   String line = c.element().getValue();
-<<<<<<< HEAD
-                  for (String word : line.split("\\W+")) {
-                    // Log INFO messages when the word "love" is found.
-                    if (word.toLowerCase().equals("love")) {
-=======
                   for (String word : line.split("\\W+", -1)) {
                     // Log INFO messages when the word “love” is found.
                     if ("love".equalsIgnoreCase(word)) {
->>>>>>> 2f025176
                       LOG.info("Found {}", word.toLowerCase());
                     }
 

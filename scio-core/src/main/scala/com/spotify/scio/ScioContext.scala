--- conflicted
+++ resolved
@@ -244,14 +244,8 @@
 
   /** Parse PipelineOptions and application arguments from command line arguments. */
   @tailrec
-<<<<<<< HEAD
-  def parseArguments[T <: PipelineOptions : ClassTag](cmdlineArgs: Array[String],
-                                                      withValidation: Boolean = false)
-  : (T, Args) = {
-=======
   def parseArguments[T <: PipelineOptions: ClassTag](cmdlineArgs: Array[String],
                                                      withValidation: Boolean = false): (T, Args) = {
->>>>>>> 2f025176
     val optClass = ScioUtil.classOf[T]
 
     // Extract --pattern of all registered derived types of PipelineOptions
@@ -274,11 +268,7 @@
     val (optArgs, appArgs) =
       cmdlineArgs.partition(arg => optPatterns.exists(_.findFirstIn(arg).isDefined))
 
-<<<<<<< HEAD
-    val pipelineOpts = if(withValidation) {
-=======
     val pipelineOpts = if (withValidation) {
->>>>>>> 2f025176
       PipelineOptionsFactory.fromArgs(optArgs: _*).withValidation().as(optClass)
     } else {
       PipelineOptionsFactory.fromArgs(optArgs: _*).as(optClass)
